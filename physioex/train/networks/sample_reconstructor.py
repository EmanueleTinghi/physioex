import math
from physioex.train.networks.base import SleepModule
import torch
import torch.nn.functional as F
from physioex.train.networks.prototype_kl import ProtoSleepNet
from scipy.signal import welch

import torch.nn as nn
import matplotlib.pyplot as plt
import seaborn as sns

class SampleReconstructor(SleepModule):
    def __init__(self, module_config: dict):
        super(SampleReconstructor, self).__init__(NN(module_config), module_config)
        self.step = 0
        self.section_length = module_config["proto_lenght"]
        self.num_sections = 3000 // self.section_length
        self.N = module_config["N"]

    def log_reconstructions(self, x, x_hat, log : str):        
        # x shape : (N, hidden_size)
        # convert the model parameters to numpy

        x = x.clone().detach().cpu().numpy()
        x_hat = x_hat.clone().detach().cpu().numpy()
        
        # y label equal to prototype index, x label equal to the feature index
        # display the cbar with diverging colors
        fig, axes = plt.subplots(4, 5, figsize=(25, 20))
        axes = axes.flatten()
        for i, ax in enumerate(axes):
            sns.lineplot(x = range(self.section_length), y = x[i].flatten(), ax=ax, color="blue", label="Original")
            sns.lineplot(x = range(self.section_length), y = x_hat[i].flatten(), ax=ax, color="red", label="Reconstructed")

        handles, labels = ax.get_legend_handles_labels()
        fig.legend(handles, labels, loc='upper right')
        self.logger.experiment.add_figure(f"{log}-reconstruction", fig, self.step )
        plt.close()    

    
    def training_step(self, batch, batch_idx):
        # get the logged metrics
        if "val_loss" not in self.trainer.logged_metrics:
            self.log("val_loss", float("inf"))
        # Logica di training
        inputs, _ = batch
        x_hat, x = self.forward(inputs)

        return self.compute_loss(x_hat, x, "train")

    def validation_step(self, batch, batch_idx):
        # Logica di validazione
        inputs, _ = batch
        x_hat, x = self.forward(inputs)

        return self.compute_loss(x_hat, x, "val")

    def test_step(self, batch, batch_idx):
        # Logica di training
        inputs, _ = batch
        x_hat, x = self.forward(inputs)

        return self.compute_loss(x_hat, x, "test", log_metrics=True)

    def compute_loss(self, 
                    x_hat, 
                    x, 
                    log: str = "train", 
                    log_metrics: bool = False):
        self.step += 1
        
        if self.step % 250 == 0:
            self.log_reconstructions(x, x_hat, log)
        
        x = x.reshape(-1, self.section_length)
        mse_loss = torch.nn.functional.mse_loss(x, x_hat)

        total_loss = mse_loss

        # Log individual losses
        self.log(f"{log}_mse_loss", mse_loss, prog_bar=True, on_step=True, on_epoch=True)
        self.log(f"{log}_total_loss", total_loss, prog_bar=True, on_step=True, on_epoch=True)
        self.log(f"{log}_acc", -total_loss, prog_bar=True, on_step=True, on_epoch=True)

        return total_loss       

class NN(nn.Module):
    def __init__(self, config: dict):
        super(NN, self).__init__()
        self.N = config["N"]
        self.section_length = config["proto_lenght"]
        self.num_sections = 3000 // self.section_length
        self.proto_dim = 64

        # Load the pre-trained ProtoSleepNet model
        self.proto_model = ProtoSleepNet.load_from_checkpoint(config["proto_ck"], 
                                                              module_config=config)

        # Freeze the parameters of the ProtoSleepNet model
        for param in self.proto_model.parameters():
            param.requires_grad = False

<<<<<<< HEAD
        self.t = torch.linspace(0, self.section_length, steps = self.section_length, device = "cuda").unsqueeze(0).unsqueeze(0)
        '''
        self.pe = PositionalEncoding(100)
        
        # Define the reconstruction layers using transposed convolutions
        self.reconstruction_layer = nn.Sequential(
            nn.Linear(256, 100*(self.section_length//100)),
=======
        self.amplitude_layer = nn.Sequential(
            nn.Linear(self.proto_dim, self.proto_dim*4),
>>>>>>> 784ceb12
            nn.ReLU(),
            nn.LayerNorm(self.proto_dim*4),
            nn.Dropout(0.3),
            nn.Linear(self.proto_dim*4, 100),
            nn.Dropout(0.2)
        )
<<<<<<< HEAD
        '''
        self.residual_layer = nn.Sequential(
            nn.Conv1d( 1, 8, 5, 1, 2),
            nn.ReLU(),
            nn.BatchNorm1d(8),
            nn.Conv1d( 8, 16, 5, 1, 2),
            nn.ReLU(),
            nn.BatchNorm1d(16),
            nn.Conv1d( 16, 1, 5, 1, 2),
=======

        self.phase_layer = nn.Sequential(
            nn.Linear(self.proto_dim, self.proto_dim*4),
>>>>>>> 784ceb12
            nn.ReLU(),
            nn.LayerNorm(self.proto_dim*4),
            nn.Dropout(0.3),
            nn.Linear(self.proto_dim*4, 100),
            nn.Dropout(0.2)
        )
<<<<<<< HEAD
        '''
        self.transformer_layer = nn.TransformerEncoderLayer(d_model=100,
                                                            nhead=4, 
                                                            dim_feedforward=256,
                                                            activation='relu',
                                                            batch_first=True
                                                            )
        
        self.transformer = nn.TransformerEncoder(self.transformer_layer, num_layers=1)

        nn.init.constant_(self.residual_layer[0].weight, 0.0)
        nn.init.constant_(self.residual_layer[0].bias, 0.0)
        nn.init.constant_(self.residual_layer[3].weight, 0.0)
        nn.init.constant_(self.residual_layer[3].bias, 0.0)
        nn.init.constant_(self.residual_layer[6].weight, 0.0)
        nn.init.constant_(self.residual_layer[6].bias, 0.0)
        '''
        self.n_comp = 6
        self.convBlock = nn.Sequential(
            # Primo livello di convoluzioni
            nn.Conv1d(256, 128, kernel_size=3, stride=1, padding=1),
            nn.BatchNorm1d(128),
            nn.ReLU(),
            nn.Dropout(p=0.2),

            nn.Conv1d(128, 64, kernel_size=3, stride=1, padding=1),
            nn.BatchNorm1d(64),
            nn.ReLU(),
            nn.Dropout(p=0.3),

            nn.Conv1d(64, 64, kernel_size=3, stride=1, padding=1),
            nn.BatchNorm1d(64),
            nn.ReLU(),
        )

        self.fc = nn.Sequential(
            nn.Linear(64, self.n_comp * 3),
            nn.ReLU(),
            #nn.LayerNorm(self.n_comp * 3),
            nn.Dropout(0.25),
        )
    '''
    def deconvolve(self, z):        
        # [-1, proto_length]
        # Reconstruct the original sample from the combined tensor
        z_hat = self.reconstruction_layer(z)
        z_hat = z_hat.reshape(-1, self.section_length//100, 100)
        z_hat = self.pe(z_hat)
        z_hat = self.transformer(z_hat)
        z_hat = z_hat.reshape(-1, 1, self.section_length) # [-1, 1, section_length]
        z_hat_residual = self.residual_layer(z_hat) # [-1, 1, section_length]

        return (z_hat + z_hat_residual).reshape(-1, self.section_length)
    '''
    def sinusoid_extractor(self, z):
        z_hat = z.unsqueeze(1).transpose(2, 1)
        z_hat = self.convBlock(z_hat)
        z_hat = z_hat.view(z_hat.size(0), -1)
        z_hat = self.fc(z_hat)
        return z_hat
=======

        self.freqs = torch.arange(0.5, 50.5, 0.5)
        self.t = torch.linspace(0, self.section_length, steps = self.section_length, device = "cuda").unsqueeze(0).unsqueeze(0)

    def sinusoid_extractor(self, z):
        # z shape: [batch_size*seq_len*num_sections*n_channels, proto_dim]
        amps = self.amplitude_layer(z)
        phases = self.phase_layer(z)
        return amps, phases
>>>>>>> 784ceb12
    
    def print_memory_usage(self):
        print(f"Allocated: {torch.cuda.memory_allocated() / 1024 ** 3:.2f} GB")
        print(f"Reserved: {torch.cuda.memory_reserved() / 1024 ** 3:.2f} GB")

<<<<<<< HEAD
    def signal_reconstruction(self, z):
        freqs = z[:, :, 0]
        amps = z[:, :, 1]
        phases = z[:, :, 2]

        sinusoids = amps.unsqueeze(-1) * torch.sin(2 * torch.pi * freqs.unsqueeze(-1) * self.t + phases.unsqueeze(-1))
=======
    def signal_reconstruction(self, amps, phases):
        sinusoids = amps.unsqueeze(-1) * torch.sin(2 * torch.pi * self.freqs.unsqueeze(-1) * self.t + phases.unsqueeze(-1))
>>>>>>> 784ceb12
        signal = sinusoids.sum(dim=1, keepdim=True)  # [-1, 1, section_length]
        signal = (signal + self.residual_layer(signal)).reshape(-1, self.section_length)
        return signal

    def signal_builder(self, z):
<<<<<<< HEAD
        z_hat = self.sinusoid_extractor(z).reshape(-1, self.n_comp, 3)  #[-1, n_comp*3]
        z_hat = self.signal_reconstruction(z_hat)
=======
        # z shape: [batch_size*seq_len*num_sections*n_channels, proto_dim]
        amps, phases = self.sinusoid_extractor(z)
        z_hat = self.signal_reconstruction(amps, phases)
>>>>>>> 784ceb12
        return z_hat

    def forward(self, x):
        # x = [batch_size, seq_len, n_channels, 3000]
        
        x = x.reshape(-1, 1, self.section_length)   # [batch_size*seq_len*num_sections*n_channels, 1, section_length] (num_sections = 3000/section_length)

        # Get the prototypes from the frozen ProtoSleepNet model
        with torch.no_grad():
            p = self.proto_model.nn.epoch_encoder.conv1(x)  # Shape: [batch_size*seq_len*num_sections*n_channels, proto_dim]
            proto, res, _ = self.proto_model.nn.epoch_encoder.prototype(p)  # Shape: [batch_size*seq_len*num_sections*n_channels, proto_dim]
            
        z = proto + res
        x_hat = self.signal_builder(z)

        return x_hat, x<|MERGE_RESOLUTION|>--- conflicted
+++ resolved
@@ -100,107 +100,23 @@
         for param in self.proto_model.parameters():
             param.requires_grad = False
 
-<<<<<<< HEAD
-        self.t = torch.linspace(0, self.section_length, steps = self.section_length, device = "cuda").unsqueeze(0).unsqueeze(0)
-        '''
-        self.pe = PositionalEncoding(100)
-        
-        # Define the reconstruction layers using transposed convolutions
-        self.reconstruction_layer = nn.Sequential(
-            nn.Linear(256, 100*(self.section_length//100)),
-=======
         self.amplitude_layer = nn.Sequential(
             nn.Linear(self.proto_dim, self.proto_dim*4),
->>>>>>> 784ceb12
             nn.ReLU(),
             nn.LayerNorm(self.proto_dim*4),
             nn.Dropout(0.3),
             nn.Linear(self.proto_dim*4, 100),
             nn.Dropout(0.2)
         )
-<<<<<<< HEAD
-        '''
-        self.residual_layer = nn.Sequential(
-            nn.Conv1d( 1, 8, 5, 1, 2),
-            nn.ReLU(),
-            nn.BatchNorm1d(8),
-            nn.Conv1d( 8, 16, 5, 1, 2),
-            nn.ReLU(),
-            nn.BatchNorm1d(16),
-            nn.Conv1d( 16, 1, 5, 1, 2),
-=======
 
         self.phase_layer = nn.Sequential(
             nn.Linear(self.proto_dim, self.proto_dim*4),
->>>>>>> 784ceb12
             nn.ReLU(),
             nn.LayerNorm(self.proto_dim*4),
             nn.Dropout(0.3),
             nn.Linear(self.proto_dim*4, 100),
             nn.Dropout(0.2)
         )
-<<<<<<< HEAD
-        '''
-        self.transformer_layer = nn.TransformerEncoderLayer(d_model=100,
-                                                            nhead=4, 
-                                                            dim_feedforward=256,
-                                                            activation='relu',
-                                                            batch_first=True
-                                                            )
-        
-        self.transformer = nn.TransformerEncoder(self.transformer_layer, num_layers=1)
-
-        nn.init.constant_(self.residual_layer[0].weight, 0.0)
-        nn.init.constant_(self.residual_layer[0].bias, 0.0)
-        nn.init.constant_(self.residual_layer[3].weight, 0.0)
-        nn.init.constant_(self.residual_layer[3].bias, 0.0)
-        nn.init.constant_(self.residual_layer[6].weight, 0.0)
-        nn.init.constant_(self.residual_layer[6].bias, 0.0)
-        '''
-        self.n_comp = 6
-        self.convBlock = nn.Sequential(
-            # Primo livello di convoluzioni
-            nn.Conv1d(256, 128, kernel_size=3, stride=1, padding=1),
-            nn.BatchNorm1d(128),
-            nn.ReLU(),
-            nn.Dropout(p=0.2),
-
-            nn.Conv1d(128, 64, kernel_size=3, stride=1, padding=1),
-            nn.BatchNorm1d(64),
-            nn.ReLU(),
-            nn.Dropout(p=0.3),
-
-            nn.Conv1d(64, 64, kernel_size=3, stride=1, padding=1),
-            nn.BatchNorm1d(64),
-            nn.ReLU(),
-        )
-
-        self.fc = nn.Sequential(
-            nn.Linear(64, self.n_comp * 3),
-            nn.ReLU(),
-            #nn.LayerNorm(self.n_comp * 3),
-            nn.Dropout(0.25),
-        )
-    '''
-    def deconvolve(self, z):        
-        # [-1, proto_length]
-        # Reconstruct the original sample from the combined tensor
-        z_hat = self.reconstruction_layer(z)
-        z_hat = z_hat.reshape(-1, self.section_length//100, 100)
-        z_hat = self.pe(z_hat)
-        z_hat = self.transformer(z_hat)
-        z_hat = z_hat.reshape(-1, 1, self.section_length) # [-1, 1, section_length]
-        z_hat_residual = self.residual_layer(z_hat) # [-1, 1, section_length]
-
-        return (z_hat + z_hat_residual).reshape(-1, self.section_length)
-    '''
-    def sinusoid_extractor(self, z):
-        z_hat = z.unsqueeze(1).transpose(2, 1)
-        z_hat = self.convBlock(z_hat)
-        z_hat = z_hat.view(z_hat.size(0), -1)
-        z_hat = self.fc(z_hat)
-        return z_hat
-=======
 
         self.freqs = torch.arange(0.5, 50.5, 0.5)
         self.t = torch.linspace(0, self.section_length, steps = self.section_length, device = "cuda").unsqueeze(0).unsqueeze(0)
@@ -210,36 +126,21 @@
         amps = self.amplitude_layer(z)
         phases = self.phase_layer(z)
         return amps, phases
->>>>>>> 784ceb12
     
     def print_memory_usage(self):
         print(f"Allocated: {torch.cuda.memory_allocated() / 1024 ** 3:.2f} GB")
         print(f"Reserved: {torch.cuda.memory_reserved() / 1024 ** 3:.2f} GB")
 
-<<<<<<< HEAD
-    def signal_reconstruction(self, z):
-        freqs = z[:, :, 0]
-        amps = z[:, :, 1]
-        phases = z[:, :, 2]
-
-        sinusoids = amps.unsqueeze(-1) * torch.sin(2 * torch.pi * freqs.unsqueeze(-1) * self.t + phases.unsqueeze(-1))
-=======
     def signal_reconstruction(self, amps, phases):
         sinusoids = amps.unsqueeze(-1) * torch.sin(2 * torch.pi * self.freqs.unsqueeze(-1) * self.t + phases.unsqueeze(-1))
->>>>>>> 784ceb12
         signal = sinusoids.sum(dim=1, keepdim=True)  # [-1, 1, section_length]
         signal = (signal + self.residual_layer(signal)).reshape(-1, self.section_length)
         return signal
 
     def signal_builder(self, z):
-<<<<<<< HEAD
-        z_hat = self.sinusoid_extractor(z).reshape(-1, self.n_comp, 3)  #[-1, n_comp*3]
-        z_hat = self.signal_reconstruction(z_hat)
-=======
         # z shape: [batch_size*seq_len*num_sections*n_channels, proto_dim]
         amps, phases = self.sinusoid_extractor(z)
         z_hat = self.signal_reconstruction(amps, phases)
->>>>>>> 784ceb12
         return z_hat
 
     def forward(self, x):
