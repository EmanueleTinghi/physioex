--- conflicted
+++ resolved
@@ -8,11 +8,7 @@
 from lightning.pytorch import seed_everything
 from loguru import logger
 from pytorch_lightning import Trainer
-<<<<<<< HEAD
-from pytorch_lightning.callbacks import ModelCheckpoint, RichProgressBar, LearningRateMonitor
-=======
 from pytorch_lightning.callbacks import ModelCheckpoint, RichProgressBar, LearningRateMonitor, DeviceStatsMonitor
->>>>>>> 90717c8a
 from pytorch_lightning.loggers import CSVLogger, TensorBoardLogger
 from torch import set_float32_matmul_precision
 
@@ -105,17 +101,11 @@
         filename="fold=%d-{epoch}-{step}-{val_loss:.2f}" % fold,
         save_weights_only=False,
     )
-<<<<<<< HEAD
-
-    lr_monitor = LearningRateMonitor(logging_interval='step')  # 'epoch' o 'step'
-
-=======
     
     lr_callback = LearningRateMonitor(logging_interval="step")
     
     dvc_callback = DeviceStatsMonitor()
     
->>>>>>> 90717c8a
     # progress_bar_callback = RichProgressBar()
     my_logger = [
         TensorBoardLogger(save_dir=checkpoint_path),
@@ -135,11 +125,7 @@
         num_nodes=num_nodes if hpc else 1,
         max_epochs=max_epochs,
         val_check_interval=val_check_interval,
-<<<<<<< HEAD
-        callbacks=[checkpoint_callback, lr_monitor],  # , progress_bar_callback],
-=======
         callbacks=[checkpoint_callback, lr_callback, dvc_callback],  # , progress_bar_callback],
->>>>>>> 90717c8a
         deterministic=True,
         logger=my_logger,
     )
