import os
import pickle
from typing import Callable, List

from loguru import logger
import numpy as np
import pandas as pd
import pytorch_lightning as pl
import torch
from loguru import logger

from physioex.data.datareader import DataReader


class PhysioExDataset(torch.utils.data.Dataset):
    def __init__(
        self,
        datasets: List[str],
        data_folder: str,
        preprocessing: str = "raw",
        selected_channels: List[int] = ["EEG"],
        sequence_length: int = 21,
        target_transform: Callable = None,
        hpc: bool = False,
        indexed_channels: List[int] = ["EEG", "EOG", "EMG", "ECG"],
        task: str = "sleep",
    ):
        self.datasets = datasets
        self.L = sequence_length
        self.channels_index = [indexed_channels.index(ch) for ch in selected_channels]

        self.readers = []
        self.tables = []
        self.dataset_idx = []

        offset = 0
        for i, dataset in enumerate(datasets):
            reader = DataReader(
                data_folder=data_folder,
                dataset=dataset,
                preprocessing=preprocessing,
                sequence_length=sequence_length,
                channels_index=self.channels_index,
                offset=offset,
                hpc=hpc,
                task=task,
            )
            offset += len(reader)

            self.dataset_idx += list(np.ones(len(reader)) * i)

<<<<<<< HEAD
            self.tables.append(reader.get_table())
            self.readers += [reader]
=======
            scaling = np.load(
                os.path.join(self.dataset_folders[-1], preprocessing,  "scaling.npz")
            )

            mean, std = scaling["mean"], scaling["std"]

            # take the selected channels 
            mean = mean[[DATASETS[dataset].index(channel) for channel in selected_channels]]
            std = std[[DATASETS[dataset].index(channel) for channel in selected_channels]]
            self.scaling += [
                (
                    torch.tensor(mean).float(),
                    torch.tensor(std).float(),
                )
            ]
            self.input_shape.append( [ len( DATASETS[dataset] ) ] + input_shape  ) 
>>>>>>> cc17d86e

        self.dataset_idx = np.array(self.dataset_idx, dtype=np.uint8)
        # set the table fold to the 0 fold by default
        self.split()
        self.target_transform = target_transform

        self.len = offset

    def __len__(self):
        return self.len

    def split(self, fold: int = -1, dataset_idx: int = -1):
        assert dataset_idx < len(self.tables), "ERR: dataset_idx out of range"

        # if fold is -1, set the split to a random fold for each dataset
        if fold == -1 and dataset_idx == -1:
            for i, table in enumerate(self.tables):
                num_folds = [col for col in table.columns if "fold_" in col]
                num_folds = len(num_folds)
                selcted_fold = np.random.randint(0, num_folds)

                self.tables[i]["split"] = table[f"fold_{selcted_fold}"].map(
                    {"train": 0, "valid": 1, "test": 2}
                )
        elif fold == -1 and dataset_idx != -1:
            num_folds = [
                col for col in self.tables[dataset_idx].columns if "fold_" in col
            ]
            num_folds = len(num_folds)
            selcted_fold = np.random.randint(0, num_folds)

            self.tables[dataset_idx]["split"] = table[f"fold_{selcted_fold}"].map(
                {"train": 0, "valid": 1, "test": 2}
            )
        elif fold != -1 and dataset_idx == -1:
            for i, table in enumerate(self.tables):
                self.tables[i]["split"] = table[f"fold_{fold}"].map(
                    {"train": 0, "valid": 1, "test": 2}
                )
        else:
            self.tables[dataset_idx]["split"] = table[f"fold_{fold}"].map(
                {"train": 0, "valid": 1, "test": 2}
            )

    def get_num_folds(self):
        # take the min number of folds for each dataset table
        num_folds = 100
        for table in self.tables:
            num_folds = min(
                num_folds, len([col for col in table.columns if "fold_" in col])
            )
        return num_folds

    def __getitem__(self, idx):
        dataset_idx = int(self.dataset_idx[idx])

        X, y = self.readers[dataset_idx][idx]

        if self.target_transform is not None:
            y = self.target_transform(y)

        return X, y

    def get_sets(self):
        # return the indexes in the table of the train, valid and test subjects
        train_idx = []
        valid_idx = []
        test_idx = []

        start_index = 0

        for table in self.tables:
            for _, row in table.iterrows():

                num_windows = max( row["num_windows"] - self.L, 0 ) + 1 
                                
                indices = np.arange(
                    start=start_index, stop=start_index + num_windows
                ).astype(np.uint32)

                start_index += num_windows

                if row["split"] == 0:
                    train_idx.append(indices)
                elif row["split"] == 1:
                    valid_idx.append(indices)
                elif row["split"] == 2:
                    test_idx.append(indices)
                else:
                    error_string = "ERR: split should be 0, 1 or 2. Not " + str(
                        row["split"]
                    )
                    logger.error(error_string)
                    raise ValueError("ERR: split should be 0, 1 or 2")

        train_idx = np.concatenate(train_idx)
        valid_idx = np.concatenate(valid_idx)
        test_idx = np.concatenate(test_idx)

        return train_idx, valid_idx, test_idx<|MERGE_RESOLUTION|>--- conflicted
+++ resolved
@@ -49,27 +49,8 @@
 
             self.dataset_idx += list(np.ones(len(reader)) * i)
 
-<<<<<<< HEAD
             self.tables.append(reader.get_table())
             self.readers += [reader]
-=======
-            scaling = np.load(
-                os.path.join(self.dataset_folders[-1], preprocessing,  "scaling.npz")
-            )
-
-            mean, std = scaling["mean"], scaling["std"]
-
-            # take the selected channels 
-            mean = mean[[DATASETS[dataset].index(channel) for channel in selected_channels]]
-            std = std[[DATASETS[dataset].index(channel) for channel in selected_channels]]
-            self.scaling += [
-                (
-                    torch.tensor(mean).float(),
-                    torch.tensor(std).float(),
-                )
-            ]
-            self.input_shape.append( [ len( DATASETS[dataset] ) ] + input_shape  ) 
->>>>>>> cc17d86e
 
         self.dataset_idx = np.array(self.dataset_idx, dtype=np.uint8)
         # set the table fold to the 0 fold by default
